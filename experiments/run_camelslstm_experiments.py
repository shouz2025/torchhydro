--- conflicted
+++ resolved
@@ -54,7 +54,7 @@
     valid_period=None,
     test_period=None,
 ):
-    if train_period is None:     # camels-us time_range: ["1980-01-01", "2014-12-31"]
+    if train_period is None:
         train_period = ["1985-10-01", "1995-10-01"]
     if valid_period is None:
         valid_period = ["1995-10-01", "2000-10-01"]
@@ -69,11 +69,7 @@
                 SETTING["local_data_path"]["datasets-origin"], "camels", "camels_us"
             ),
         },
-<<<<<<< HEAD
-        ctx=[0],
-=======
         ctx=[-1],
->>>>>>> 39876133
         # model_name="KuaiLSTM",
         model_name="CpuLSTM",
         model_hyperparam={
@@ -111,7 +107,7 @@
 
 
 # the gage_id.txt file is set by the user, it must be the format like:
-# GAUGE_ID     # notice, capital
+# GAUGE_ID
 # 01013500
 # 01022500
 # ......
