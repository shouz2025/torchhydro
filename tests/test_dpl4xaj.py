--- conflicted
+++ resolved
@@ -179,14 +179,9 @@
             "source_path": SETTING["local_data_path"]["datasets-interim"],
             "other_settings": {"time_unit": ["1D"]},
         },
-<<<<<<< HEAD
+        model_type="MTL",
         ctx=[1],
-        model_name="DplLstmXaj",
-=======
-        model_type="MTL",
-        ctx=[0],
         # model_name="DplLstmXaj",
->>>>>>> f3ba8202
         # model_name="DplAttrXaj",
         model_name="DplNnModuleXaj",
         model_hyperparam={
