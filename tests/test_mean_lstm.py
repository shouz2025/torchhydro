--- conflicted
+++ resolved
@@ -1,10 +1,10 @@
 """
-Author: Wenyu Ouyang
+Author: Xinzhuo Wu
 Date: 2023-07-25 16:47:19
-LastEditTime: 2023-11-29 17:27:01
+LastEditTime: 2024-03-29 08:53:02
 LastEditors: Wenyu Ouyang
 Description: Test a full training and evaluating process
-FilePath: \torchhydro\tests\test_train_camels_lstm.py
+FilePath: \torchhydro\tests\test_mean_lstm.py
 Copyright (c) 2023-2024 Wenyu Ouyang. All rights reserved.
 """
 
@@ -15,13 +15,6 @@
 from torchhydro.configs.config import cmd, default_config_file, update_cfg
 from torchhydro.trainers.trainer import train_and_evaluate, ensemble_train_and_evaluate
 
-<<<<<<< HEAD
-# import xarray as xr
-# show = xr.open_dataset("/ftproot/camels_hourly/data/usgs-streamflow-nldas_hourly.nc")
-import pandas as pd
-
-=======
->>>>>>> d9efed0a
 
 @pytest.fixture()
 def config():
@@ -41,36 +34,6 @@
             "hidden_size": 256,
             "forecast_length": 24,
         },
-<<<<<<< HEAD
-        # gage_id=[
-        #     "21401550"
-        # ],
-        gage_id=pd.read_csv("data/gage_id.csv", dtype={"id": str})[
-            "id"
-        ].values.tolist(),
-        batch_size=512,
-        rho=168,  # seq_length forecast_history forecast_length=1 linearIn
-        forecast_length=24,
-        # var_t=["p_mean"],
-        var_t=["total_precipitation", "streamflow"],
-        # var_c=["None"],
-        var_out=["streamflow"],
-        dataset="MEAN_Dataset",
-        # dataset = "GPM_GFS_Dataset",
-        sampler="WuSampler",
-        scaler="MeanScaler",
-        train_epoch=50,
-        save_epoch=1,
-        te=49,
-        # 1979
-        train_period=[
-            ["2014-07-01T00:00:00", "2014-09-30T00:00:00"],
-            # ["2015-07-01T00:00:00", "2015-09-30T00:00:00"],
-            # ["2016-07-01T00:00:00", "2016-09-30T00:00:00"],
-        ],
-        valid_period=[["2018-07-01T00:00:00", "2018-09-30T00:00:00"]],
-        test_period=[["2017-07-01T00:00:00", "2017-09-30T00:00:00"]],
-=======
         gage_id=[
             "21401550",
         ],
@@ -113,14 +76,10 @@
         valid_period=[
             {"start": "2019-07-01", "end": "2019-09-29"},
         ],
->>>>>>> d9efed0a
         loss_func="RMSESum",
         opt="Adam",
         lr_scheduler={1: 1e-3},
         which_first_tensor="sequence",
-<<<<<<< HEAD
-        is_tensorboard=False,
-=======
         lr_factor=0.96,
         # lr_patience=0,
         # weight_decay=1e-5,
@@ -132,7 +91,6 @@
             "kfold": 5,
             "batch_sizes": [256],
         },
->>>>>>> d9efed0a
         user="zxw",
     )
     update_cfg(config_data, args)
